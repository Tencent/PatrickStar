--- conflicted
+++ resolved
@@ -111,10 +111,6 @@
                 if info.access_type == AccessType.GRAD and info.status(
                 ) != PSTensorStatus.FREE:
                     res_list.append(info.param)
-<<<<<<< HEAD
-=======
-        logging.info(f'res_list len {len(res_list)}')
->>>>>>> b74b6623
         return res_list
 
     def generate_all_tensor_info(self):
