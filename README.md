## PatrickStar: Parallel Training of Large Language Models via a Chunk-based Memory Management

![logo](./logo.png)

### Recent Progress
See [CHANGE_LOG.md](./CHANGE_LOG.md).

### Meeting PatrickStar
Pre-Trained Models (PTM) are becoming the hotspot of both NLP research and industry application. However, the training of PTMs requires enormous hardware resources, which makes it only accessible to small portion of people in the AI community. Now, **PatrickStar will make PTM training available to everyone!**

Out of memory error (OOM) is the nightmare of every engineer training PTMs. To prevent such error, we often have to introduce more GPUs to store the model params. PatrickStar brings a better solution for such problem. With the **heterogeneous training** (DeepSpeed Zero Stage 3 also uses it), PatrickStar could make full use of both the CPU and GPU memory, so that you could use fewer GPUs to train larger models.

### System Design
The idea of Patrick is like this. The non-model data (mainly activations) varies during training, but the current heterogenous training solutions are **statically** spliting the model data to CPU and GPU. To make better use of the GPU, PatrickStar proposes a **dynamic** memory scheduling with the help of a chunk-based memory management module. The memory management of PatrickStar supports offloading everything but the current computing part of the model to CPU to save GPU. In addition, chunk-based memory management is efficient for collective communication when scaling to multiple GPU.
See the paper and [this doc](./INSIDE.md) for the idea behind PatrickStar.

### Results
In experiment, Patrickstar v0.4.3 is able to train a **18 Billion**(18B) param model with 8xTesla V100 GPU and 240GB GPU memory in WeChat datacenter node, whose network topology is like [this](./doc/yard_network_fabric.md). PatrickStar is over twice as large as the DeepSpeed. And the performance of PatrickStar is better for models of the same size as well. The pstar is PatrickStar v0.4.3. The deeps indicates performance of DeepSpeed v0.4.3 using the official example [DeepSpeed example](https://github.com/microsoft/DeepSpeedExamples/blob/master/Megatron-LM-v1.1.5-ZeRO3/examples/ds_pretrain_gpt2-zero3.sh) zero3 stage with activation optimzations openning by default.

![alt perf](./doc/mgpu_scalability.png "performance testing result")

<<<<<<< HEAD
We also evaluated PatrickStar v0.4.3 on a single node of A100 SuperPod. It is able to train 50B model on 8xA100 with 1TB CPU memory, which is over 6x larger than DeepSpeed v0.5.7. Besides the model scale, PatrickStar is way more efficient than DeepSpeed. The benchmark scripts are in [here](./examples/benchmark).

=======
We also evaluated PatrickStar v0.4.3 on a single node of A100 SuperPod. It is able to train 68B model on 8xA100 with 1TB CPU memory, which is 6x larger than DeepSpeed v0.5.7. Besides the model scale, PatrickStar is way more efficient than DeepSpeed. This is far beyond our expectations and we have to check it with DeepSpeed before presenting the comparison results. The benchmark scripts are in [here](./examples/benchmark).
>>>>>>> 70cbee56

![alt perf](./doc/one_node_perf_a100.png "performance testing result on SuperNode")

Detail benchmark results on WeChat AI data center as well as NVIDIA SuperPod are posted on this [Google Doc](https://docs.google.com/spreadsheets/d/136CWc_jA_2zC4h1r-6dzD4PrOvp6aw6uCDchEyQv6sE/edit?usp=sharing).

We've also trained the [CLUE-GPT2](https://huggingface.co/uer/gpt2-chinese-cluecorpussmall) model with PatrickStar, the loss and accuracy curve is shown below:

![CLUE-GPT2](./doc/clue-gpt2-loss-n-acc.png)

### Installation
```bash
pip install .
```

Note that PatrickStar requires gcc of version 7 or higher. You could also use NVIDIA NGC images, the following image is tested:

```bash
docker pull nvcr.io/nvidia/pytorch:21.06-py3
```

### Usage
PatrickStar is based on PyTorch, which makes it easy to migrate a pytorch project. Here is a example of PatrickStar:

```python
from patrickstar.runtime import initialize_engine

config = {
    "optimizer": {
        "type": "Adam",
        "params": {
            "lr": 0.001,
            "betas": (0.9, 0.999),
            "eps": 1e-6,
            "weight_decay": 0,
            "use_hybrid_adam": True,
        },
    },
    "fp16": {  # loss scaler params
        "enabled": True,
        "loss_scale": 0,
        "initial_scale_power": 2 ** 3,
        "loss_scale_window": 1000,
        "hysteresis": 2,
        "min_loss_scale": 1,
    },
    "default_chunk_size": 64 * 1024 * 1024,
    "release_after_init": True,
    "use_cpu_embedding": False,
    "client": {
        "mem_tracer": {
            "use_async_mem_monitor": args.with_async_mem_monitor,
        }
    },
}

def model_func():
    # MyModel is a derived class for torch.nn.Module
    return MyModel(...)

model, optimizer = initialize_engine(model_func=model_func, local_rank=0, config=config)

...

for data in dataloader:
    optimizer.zero_grad()

    loss = model(data)
    model.backward(loss)
    optimizer.step()
```

We use the same `config` format as [DeepSpeed configuration JSON](https://www.deepspeed.ai/docs/config-json/#optimizer-parameters), which mainly includes params of optimizer, loss scaler and some PatrickStar specific configuration.

For some detail explanation of the above example, please check the guide [here](./GUIDE.md)

For more examples, please check [here](./examples).

A quick-start benchmark script is [here](./examples/run_transformers.sh). It is executed with random generated data, therefore you do not need to prepare the real data. It also demostrated all of the optimization techniques for patricksatr. For more optimization tricks runing the benchmark see [Optimization Options](./doc/optimization_options.md).


### Limitations

1. PatrickStar currently is not evaluated on DNN with parameters shared in different layers. For example, be careful to use it with tie-weight. But you can still label the tied weight to be managed by PyTorch, and make the remaining layers managed by PatrickStar chunk-based memory management.

2. PatrickStar currently does not support gradient accumulation since it reuses grad and param chunks by default, although it could be implemented as a no chunk reuse version.
In our opinion, GA is a patch for CUDA OOM, and lowers the computing efficiency if setting the batch size as 1,2.
PatrickStar has solved it very well; it surpasses DeepSpeed with GA significantly.

### License
BSD 3-Clause License

### Cite Us
```
@article{fang2021patrickstar,
  title={PatrickStar: Parallel Training of Pre-trained Models via a Chunk-based Memory Management},
  author={Fang, Jiarui and Yu, Yang and Zhu, Zilin and Li, Shenggui and You, Yang and Zhou, Jie},
  journal={arXiv preprint arXiv:2108.05818},
  year={2021}
}
```

### Contact Us
{jiaruifang, zilinzhu, josephyu}@tencent.com

Powered by WeChat AI Team, Tencent NLP Oteam.<|MERGE_RESOLUTION|>--- conflicted
+++ resolved
@@ -19,12 +19,7 @@
 
 ![alt perf](./doc/mgpu_scalability.png "performance testing result")
 
-<<<<<<< HEAD
 We also evaluated PatrickStar v0.4.3 on a single node of A100 SuperPod. It is able to train 50B model on 8xA100 with 1TB CPU memory, which is over 6x larger than DeepSpeed v0.5.7. Besides the model scale, PatrickStar is way more efficient than DeepSpeed. The benchmark scripts are in [here](./examples/benchmark).
-
-=======
-We also evaluated PatrickStar v0.4.3 on a single node of A100 SuperPod. It is able to train 68B model on 8xA100 with 1TB CPU memory, which is 6x larger than DeepSpeed v0.5.7. Besides the model scale, PatrickStar is way more efficient than DeepSpeed. This is far beyond our expectations and we have to check it with DeepSpeed before presenting the comparison results. The benchmark scripts are in [here](./examples/benchmark).
->>>>>>> 70cbee56
 
 ![alt perf](./doc/one_node_perf_a100.png "performance testing result on SuperNode")
 
